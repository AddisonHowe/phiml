--- conflicted
+++ resolved
@@ -117,13 +117,6 @@
         Returns:
             tensor of shape (k, ndim,)
         """
-<<<<<<< HEAD
-        # t1 = self.grad_phi(t, y)
-        # t2 = self.grad_tilt(t, sig_params)[:,None,:]
-        # assert not torch.any(torch.isnan(t1)), t1
-        # assert not torch.any(torch.isnan(t2)), t2
-=======
->>>>>>> c9581ba8
         return -(self.grad_phi(t, y) + self.grad_tilt(t, sig_params)[:,None,:])
 
     def g(self, t, y):
